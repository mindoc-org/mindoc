package cache

import (
	"bytes"
<<<<<<< HEAD
	"encoding/gob"
	"errors"
	"github.com/astaxie/beego/cache"
	"github.com/astaxie/beego/logs"
	"time"
)

=======
	"context"
	"encoding/gob"
	"errors"
	"time"

	"github.com/beego/beego/v2/core/logs"
	"github.com/beego/beego/v2/client/cache"
)

>>>>>>> ededbbe7
var bm cache.Cache

var nilctx = context.TODO()

func Get(key string, e interface{}) error {

	val, err := bm.Get(nilctx, key)

	if err != nil {
		return errors.New("get cache error:" + err.Error())
	}

	if val == nil {
		return errors.New("cache does not exist")
	}
	if b, ok := val.([]byte); ok {
		buf := bytes.NewBuffer(b)

		decoder := gob.NewDecoder(buf)

		err := decoder.Decode(e)

		if err != nil {
			logs.Error("反序列化对象失败 ->", err)
		}
		return err
	} else if s, ok := val.(string); ok && s != "" {

		buf := bytes.NewBufferString(s)

		decoder := gob.NewDecoder(buf)

		err := decoder.Decode(e)

		if err != nil {
			logs.Error("反序列化对象失败 ->", err)
		}
		return err
	}
	return errors.New("value is not []byte or string")
}

func Put(key string, val interface{}, timeout time.Duration) error {

	var buf bytes.Buffer

	encoder := gob.NewEncoder(&buf)

	err := encoder.Encode(val)
	if err != nil {
		logs.Error("序列化对象失败 ->", err)
		return err
	}

	return bm.Put(nilctx, key, buf.String(), timeout)
}

func Delete(key string) error {
	return bm.Delete(nilctx, key)
}
func Incr(key string) error {
	return bm.Incr(nilctx, key)
}
func Decr(key string) error {
	return bm.Decr(nilctx, key)
}
func IsExist(key string) (bool, error) {
	return bm.IsExist(nilctx, key)
}
func ClearAll() error {
	return bm.ClearAll(nilctx)
}

func StartAndGC(config string) error {
	return bm.StartAndGC(config)
}

//Init will initialize cache
func Init(c cache.Cache) {
	bm = c
}<|MERGE_RESOLUTION|>--- conflicted
+++ resolved
@@ -2,25 +2,15 @@
 
 import (
 	"bytes"
-<<<<<<< HEAD
-	"encoding/gob"
-	"errors"
-	"github.com/astaxie/beego/cache"
-	"github.com/astaxie/beego/logs"
-	"time"
-)
-
-=======
 	"context"
 	"encoding/gob"
 	"errors"
 	"time"
 
+	"github.com/beego/beego/v2/client/cache"
 	"github.com/beego/beego/v2/core/logs"
-	"github.com/beego/beego/v2/client/cache"
 )
 
->>>>>>> ededbbe7
 var bm cache.Cache
 
 var nilctx = context.TODO()
