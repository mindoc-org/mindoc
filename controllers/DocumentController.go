--- conflicted
+++ resolved
@@ -15,16 +15,10 @@
 	"strings"
 	"time"
 
-<<<<<<< HEAD
-	"github.com/astaxie/beego"
-	"github.com/astaxie/beego/logs"
-	"github.com/astaxie/beego/orm"
-	"github.com/beego/i18n"
-=======
 	"github.com/beego/beego/v2/client/orm"
 	"github.com/beego/beego/v2/core/logs"
 	"github.com/beego/beego/v2/server/web"
->>>>>>> ededbbe7
+	"github.com/beego/i18n"
 	"github.com/boombuler/barcode"
 	"github.com/boombuler/barcode/qr"
 	"github.com/mindoc-org/mindoc/conf"
@@ -86,11 +80,7 @@
 			c.ShowErrorPage(404, i18n.Tr(c.Lang, "message.no_doc_in_cur_proj"))
 		} else {
 			logs.Error("生成项目文档树时出错 -> ", err)
-<<<<<<< HEAD
 			c.ShowErrorPage(500, i18n.Tr(c.Lang, "message.build_doc_tree_error"))
-=======
-			c.ShowErrorPage(500, "生成项目文档树时出错")
->>>>>>> ededbbe7
 		}
 	}
 	c.Data["Model"] = bookResult
@@ -127,11 +117,7 @@
 		doc, err = doc.FromCacheById(docId)
 		if err != nil || doc == nil {
 			logs.Error("从缓存中读取文档时失败 ->", err)
-<<<<<<< HEAD
 			c.ShowErrorPage(404, i18n.Tr(c.Lang, "message.doc_not_exist"))
-=======
-			c.ShowErrorPage(404, "文档不存在或已删除")
->>>>>>> ededbbe7
 			return
 		}
 	} else {
@@ -140,13 +126,8 @@
 			if err == orm.ErrNoRows {
 				c.ShowErrorPage(404, i18n.Tr(c.Lang, "message.doc_not_exist"))
 			} else {
-<<<<<<< HEAD
 				logs.Error("从数据库查询文档时出错 ->", err)
 				c.ShowErrorPage(500, i18n.Tr(c.Lang, "message.unknown_exception"))
-=======
-				logs.Error("从缓存查询文档时出错 ->", err)
-				c.ShowErrorPage(500, "未知异常")
->>>>>>> ededbbe7
 			}
 			return
 		}
@@ -168,11 +149,11 @@
 
 	if c.IsAjax() {
 		var data struct {
-			DocTitle string `json:"doc_title"`
-			Body     string `json:"body"`
-			Title    string `json:"title"`
-			Version  int64  `json:"version"`
-			ViewCount int   `json:"view_count"`
+			DocTitle  string `json:"doc_title"`
+			Body      string `json:"body"`
+			Title     string `json:"title"`
+			Version   int64  `json:"version"`
+			ViewCount int    `json:"view_count"`
 		}
 		data.DocTitle = doc.DocumentName
 		data.Body = doc.Release
@@ -227,11 +208,7 @@
 				c.ShowErrorPage(403, i18n.Tr(c.Lang, "message.item_not_exist_or_no_permit"))
 			} else {
 				logs.Error("查询项目时出错 -> ", err)
-<<<<<<< HEAD
 				c.ShowErrorPage(500, i18n.Tr(c.Lang, "message.system_error"))
-=======
-				c.ShowErrorPage(500, "查询项目时出错")
->>>>>>> ededbbe7
 			}
 			return
 		}
@@ -304,11 +281,7 @@
 		book, err := models.NewBook().FindByFieldFirst("identify", identify)
 		if err != nil {
 			logs.Error(err)
-<<<<<<< HEAD
 			c.JsonResult(6002, i18n.Tr(c.Lang, "message.item_not_existed_or_no_permit"))
-=======
-			c.JsonResult(6002, "项目不存在或权限不足")
->>>>>>> ededbbe7
 		}
 
 		bookId = book.BookId
@@ -317,11 +290,7 @@
 
 		if err != nil || bookResult.RoleId == conf.BookObserver {
 			logs.Error("FindByIdentify => ", err)
-<<<<<<< HEAD
 			c.JsonResult(6002, i18n.Tr(c.Lang, "message.item_not_existed_or_no_permit"))
-=======
-			c.JsonResult(6002, "项目不存在或权限不足")
->>>>>>> ededbbe7
 		}
 
 		bookId = bookResult.BookId
@@ -365,11 +334,7 @@
 
 	if err := document.InsertOrUpdate(); err != nil {
 		logs.Error("添加或更新文档时出错 -> ", err)
-<<<<<<< HEAD
 		c.JsonResult(6005, i18n.Tr(c.Lang, "message.failed"))
-=======
-		c.JsonResult(6005, "保存失败")
->>>>>>> ededbbe7
 	} else {
 		c.JsonResult(0, "ok", document)
 	}
@@ -481,11 +446,7 @@
 
 	if err != nil {
 		logs.Error("保存文件失败 -> ", err)
-<<<<<<< HEAD
 		c.JsonResult(6005, i18n.Tr(c.Lang, "message.failed"))
-=======
-		c.JsonResult(6005, "保存文件失败")
->>>>>>> ededbbe7
 	}
 
 	attachment := models.NewAttachment()
@@ -518,11 +479,7 @@
 	if err != nil {
 		os.Remove(filePath)
 		logs.Error("文件保存失败 ->", err)
-<<<<<<< HEAD
 		c.JsonResult(6006, i18n.Tr(c.Lang, "message.failed"))
-=======
-		c.JsonResult(6006, "文件保存失败")
->>>>>>> ededbbe7
 	}
 
 	if attachment.HttpPath == "" {
@@ -530,11 +487,7 @@
 
 		if err := attachment.Update(); err != nil {
 			logs.Error("保存文件失败 ->", err)
-<<<<<<< HEAD
 			c.JsonResult(6005, i18n.Tr(c.Lang, "message.failed"))
-=======
-			c.JsonResult(6005, "保存文件失败")
->>>>>>> ededbbe7
 		}
 	}
 
@@ -579,11 +532,7 @@
 				c.ShowErrorPage(404, i18n.Tr(c.Lang, "message.item_not_exist"))
 			} else {
 				logs.Error("查找项目时出错 ->", err)
-<<<<<<< HEAD
 				c.ShowErrorPage(500, i18n.Tr(c.Lang, "message.system_error"))
-=======
-				c.ShowErrorPage(500, "系统错误")
->>>>>>> ededbbe7
 			}
 		}
 
@@ -633,33 +582,21 @@
 
 	if err != nil {
 		logs.Error(err)
-<<<<<<< HEAD
 		c.JsonResult(6002, i18n.Tr(c.Lang, "message.attachment_not_exist"))
-=======
-		c.JsonResult(6002, "附件不存在")
->>>>>>> ededbbe7
 	}
 
 	document, err := models.NewDocument().Find(attach.DocumentId)
 
 	if err != nil {
 		logs.Error(err)
-<<<<<<< HEAD
 		c.JsonResult(6003, i18n.Tr(c.Lang, "message.doc_not_exist"))
-=======
-		c.JsonResult(6003, "文档不存在")
->>>>>>> ededbbe7
 	}
 
 	if c.Member.Role != conf.MemberSuperRole {
 		rel, err := models.NewRelationship().FindByBookIdAndMemberId(document.BookId, c.Member.MemberId)
 		if err != nil {
 			logs.Error(err)
-<<<<<<< HEAD
 			c.JsonResult(6004, i18n.Tr(c.Lang, "message.no_permission"))
-=======
-			c.JsonResult(6004, "权限不足")
->>>>>>> ededbbe7
 		}
 
 		if rel.RoleId == conf.BookObserver {
@@ -670,11 +607,7 @@
 	err = attach.Delete()
 	if err != nil {
 		logs.Error(err)
-<<<<<<< HEAD
 		c.JsonResult(6005, i18n.Tr(c.Lang, "message.failed"))
-=======
-		c.JsonResult(6005, "删除失败")
->>>>>>> ededbbe7
 	}
 
 	os.Remove(filepath.Join(conf.WorkingDirectory, attach.FilePath))
@@ -696,11 +629,7 @@
 		book, err := models.NewBook().FindByFieldFirst("identify", identify)
 		if err != nil {
 			logs.Error("FindByIdentify => ", err)
-<<<<<<< HEAD
 			c.JsonResult(6002, i18n.Tr(c.Lang, "message.item_not_exist_or_no_permit"))
-=======
-			c.JsonResult(6002, "项目不存在或权限不足")
->>>>>>> ededbbe7
 		}
 
 		bookId = book.BookId
@@ -709,11 +638,7 @@
 
 		if err != nil || bookResult.RoleId == conf.BookObserver {
 			logs.Error("FindByIdentify => ", err)
-<<<<<<< HEAD
 			c.JsonResult(6002, i18n.Tr(c.Lang, "message.item_not_exist_or_no_permit"))
-=======
-			c.JsonResult(6002, "项目不存在或权限不足")
->>>>>>> ededbbe7
 		}
 
 		bookId = bookResult.BookId
@@ -727,11 +652,7 @@
 
 	if err != nil {
 		logs.Error("Delete => ", err)
-<<<<<<< HEAD
 		c.JsonResult(6003, i18n.Tr(c.Lang, "message.failed"))
-=======
-		c.JsonResult(6003, "删除失败")
->>>>>>> ededbbe7
 	}
 	// 如果文档所属项目错误
 	if doc.BookId != bookId {
@@ -778,11 +699,7 @@
 
 		if err != nil || bookResult.RoleId == conf.BookObserver {
 			logs.Error("项目不存在或权限不足 -> ", err)
-<<<<<<< HEAD
 			c.JsonResult(6002, i18n.Tr(c.Lang, "message.item_not_exist_or_no_permit"))
-=======
-			c.JsonResult(6002, "项目不存在或权限不足")
->>>>>>> ededbbe7
 		}
 
 		bookId = bookResult.BookId
@@ -811,11 +728,7 @@
 
 		if doc.Version != version && !strings.EqualFold(isCover, "yes") {
 			logs.Info("%d|", version, doc.Version)
-<<<<<<< HEAD
 			c.JsonResult(6005, i18n.Tr(c.Lang, "message.confirm_override_doc"))
-=======
-			c.JsonResult(6005, "文档已被修改确定要覆盖吗？")
->>>>>>> ededbbe7
 		}
 
 		history := models.NewDocumentHistory()
@@ -842,11 +755,7 @@
 
 		if err := doc.InsertOrUpdate(); err != nil {
 			logs.Error("InsertOrUpdate => ", err)
-<<<<<<< HEAD
 			c.JsonResult(6006, i18n.Tr(c.Lang, "message.failed"))
-=======
-			c.JsonResult(6006, "保存失败")
->>>>>>> ededbbe7
 		}
 
 		// 如果启用了文档历史，则添加历史文档
@@ -917,11 +826,7 @@
 				c.ShowErrorPage(404, i18n.Tr(c.Lang, "message.item_not_exist"))
 			} else {
 				logs.Error("查找项目时出错 ->", err)
-<<<<<<< HEAD
 				c.ShowErrorPage(500, i18n.Tr(c.Lang, "message.system_error"))
-=======
-				c.ShowErrorPage(500, "查找项目时出错")
->>>>>>> ededbbe7
 			}
 		}
 		bookResult = models.NewBookResult().ToBookResult(*book)
@@ -975,13 +880,8 @@
 		c.Abort("200")
 
 	} else if output == "pdf" || output == "epub" || output == "docx" || output == "mobi" {
-<<<<<<< HEAD
-		if err := models.BackgroundConvert(c.CruSession.SessionID(), bookResult); err != nil && err != gopool.ErrHandlerIsExist {
+		if err := models.BackgroundConvert(c.CruSession.SessionID(context.TODO()), bookResult); err != nil && err != gopool.ErrHandlerIsExist {
 			c.ShowErrorPage(500, i18n.Tr(c.Lang, "message.export_failed"))
-=======
-		if err := models.BackgroundConvert(c.CruSession.SessionID(context.TODO()), bookResult); err != nil && err != gopool.ErrHandlerIsExist {
-			c.ShowErrorPage(500, "导出失败，请查看系统日志")
->>>>>>> ededbbe7
 		}
 
 		c.ShowErrorPage(200, i18n.Tr(c.Lang, "message.file_converting"))
@@ -1007,21 +907,13 @@
 	code, err := qr.Encode(uri, qr.L, qr.Unicode)
 	if err != nil {
 		logs.Error("生成二维码失败 ->", err)
-<<<<<<< HEAD
 		c.ShowErrorPage(500, i18n.Tr(c.Lang, "message.gen_qrcode_failed"))
-=======
-		c.ShowErrorPage(500, "生成二维码失败")
->>>>>>> ededbbe7
 	}
 
 	code, err = barcode.Scale(code, 150, 150)
 	if err != nil {
 		logs.Error("生成二维码失败 ->", err)
-<<<<<<< HEAD
 		c.ShowErrorPage(500, i18n.Tr(c.Lang, "message.gen_qrcode_failed"))
-=======
-		c.ShowErrorPage(500, "生成二维码失败")
->>>>>>> ededbbe7
 	}
 
 	c.Ctx.ResponseWriter.Header().Set("Content-Type", "image/png")
@@ -1031,11 +923,7 @@
 	err = png.Encode(c.Ctx.ResponseWriter, code)
 	if err != nil {
 		logs.Error("生成二维码失败 ->", err)
-<<<<<<< HEAD
 		c.ShowErrorPage(500, i18n.Tr(c.Lang, "message.gen_qrcode_failed"))
-=======
-		c.ShowErrorPage(500, "生成二维码失败")
->>>>>>> ededbbe7
 	}
 }
 
@@ -1061,11 +949,7 @@
 	docs, err := models.NewDocumentSearchResult().SearchDocument(keyword, bookResult.BookId)
 	if err != nil {
 		logs.Error(err)
-<<<<<<< HEAD
 		c.JsonResult(6002, i18n.Tr(c.Lang, "message.search_result_error"))
-=======
-		c.JsonResult(6002, "搜索结果错误")
->>>>>>> ededbbe7
 	}
 
 	if len(docs) < 0 {
@@ -1099,11 +983,7 @@
 		book, err := models.NewBook().FindByFieldFirst("identify", identify)
 		if err != nil {
 			logs.Error("查找项目失败 ->", err)
-<<<<<<< HEAD
 			c.Data["ErrorMessage"] = i18n.Tr(c.Lang, "message.item_not_exist_or_no_permit")
-=======
-			c.Data["ErrorMessage"] = "项目不存在或权限不足"
->>>>>>> ededbbe7
 			return
 		}
 
@@ -1113,11 +993,7 @@
 		bookResult, err := models.NewBookResult().FindByIdentify(identify, c.Member.MemberId)
 		if err != nil || bookResult.RoleId == conf.BookObserver {
 			logs.Error("查找项目失败 ->", err)
-<<<<<<< HEAD
 			c.Data["ErrorMessage"] = i18n.Tr(c.Lang, "message.item_not_exist_or_no_permit")
-=======
-			c.Data["ErrorMessage"] = "项目不存在或权限不足"
->>>>>>> ededbbe7
 			return
 		}
 
@@ -1133,11 +1009,7 @@
 	doc, err := models.NewDocument().Find(docId)
 	if err != nil {
 		logs.Error("Delete => ", err)
-<<<<<<< HEAD
 		c.Data["ErrorMessage"] = i18n.Tr(c.Lang, "message.get_doc_his_failed")
-=======
-		c.Data["ErrorMessage"] = "获取历史失败"
->>>>>>> ededbbe7
 		return
 	}
 
@@ -1150,11 +1022,7 @@
 	histories, totalCount, err := models.NewDocumentHistory().FindToPager(docId, pageIndex, conf.PageSize)
 	if err != nil {
 		logs.Error("分页查找文档历史失败 ->", err)
-<<<<<<< HEAD
 		c.Data["ErrorMessage"] = i18n.Tr(c.Lang, "message.get_doc_his_failed")
-=======
-		c.Data["ErrorMessage"] = "获取历史失败"
->>>>>>> ededbbe7
 		return
 	}
 
@@ -1188,11 +1056,7 @@
 		book, err := models.NewBook().FindByFieldFirst("identify", identify)
 		if err != nil {
 			logs.Error("查找项目失败 ->", err)
-<<<<<<< HEAD
 			c.JsonResult(6002, i18n.Tr(c.Lang, "message.item_not_exist_or_no_permit"))
-=======
-			c.JsonResult(6002, "项目不存在或权限不足")
->>>>>>> ededbbe7
 		}
 
 		bookId = book.BookId
@@ -1200,11 +1064,7 @@
 		bookResult, err := models.NewBookResult().FindByIdentify(identify, c.Member.MemberId)
 		if err != nil || bookResult.RoleId == conf.BookObserver {
 			logs.Error("查找项目失败 ->", err)
-<<<<<<< HEAD
 			c.JsonResult(6002, i18n.Tr(c.Lang, "message.item_not_exist_or_no_permit"))
-=======
-			c.JsonResult(6002, "项目不存在或权限不足")
->>>>>>> ededbbe7
 		}
 
 		bookId = bookResult.BookId
@@ -1217,11 +1077,7 @@
 	doc, err := models.NewDocument().Find(docId)
 	if err != nil {
 		logs.Error("Delete => ", err)
-<<<<<<< HEAD
 		c.JsonResult(6001, i18n.Tr(c.Lang, "message.get_doc_his_failed"))
-=======
-		c.JsonResult(6001, "获取历史失败")
->>>>>>> ededbbe7
 	}
 
 	// 如果文档所属项目错误
@@ -1232,11 +1088,7 @@
 	err = models.NewDocumentHistory().Delete(historyId, docId)
 	if err != nil {
 		logs.Error(err)
-<<<<<<< HEAD
 		c.JsonResult(6002, i18n.Tr(c.Lang, "message.failed"))
-=======
-		c.JsonResult(6002, "删除失败")
->>>>>>> ededbbe7
 	}
 
 	c.JsonResult(0, "ok")
@@ -1262,11 +1114,7 @@
 		book, err := models.NewBook().FindByFieldFirst("identify", identify)
 		if err != nil {
 			logs.Error("FindByIdentify => ", err)
-<<<<<<< HEAD
 			c.JsonResult(6002, i18n.Tr(c.Lang, "message.item_not_exist_or_no_permit"))
-=======
-			c.JsonResult(6002, "项目不存在或权限不足")
->>>>>>> ededbbe7
 		}
 
 		bookId = book.BookId
@@ -1274,11 +1122,7 @@
 		bookResult, err := models.NewBookResult().FindByIdentify(identify, c.Member.MemberId)
 		if err != nil || bookResult.RoleId == conf.BookObserver {
 			logs.Error("FindByIdentify => ", err)
-<<<<<<< HEAD
 			c.JsonResult(6002, i18n.Tr(c.Lang, "message.item_not_exist_or_no_permit"))
-=======
-			c.JsonResult(6002, "项目不存在或权限不足")
->>>>>>> ededbbe7
 		}
 
 		bookId = bookResult.BookId
@@ -1291,11 +1135,7 @@
 	doc, err := models.NewDocument().Find(docId)
 	if err != nil {
 		logs.Error("Delete => ", err)
-<<<<<<< HEAD
 		c.JsonResult(6001, i18n.Tr(c.Lang, "message.get_doc_his_failed"))
-=======
-		c.JsonResult(6001, "获取历史失败")
->>>>>>> ededbbe7
 	}
 
 	// 如果文档所属项目错误
@@ -1306,11 +1146,7 @@
 	err = models.NewDocumentHistory().Restore(historyId, docId, c.Member.MemberId)
 	if err != nil {
 		logs.Error(err)
-<<<<<<< HEAD
 		c.JsonResult(6002, i18n.Tr(c.Lang, "message.failed"))
-=======
-		c.JsonResult(6002, "删除失败")
->>>>>>> ededbbe7
 	}
 
 	c.JsonResult(0, "ok", doc)
@@ -1332,11 +1168,7 @@
 		book, err := models.NewBook().FindByFieldFirst("identify", identify)
 		if err != nil {
 			logs.Error("DocumentController.Compare => ", err)
-<<<<<<< HEAD
 			c.ShowErrorPage(403, i18n.Tr(c.Lang, "message.no_permission"))
-=======
-			c.ShowErrorPage(403, "权限不足")
->>>>>>> ededbbe7
 			return
 		}
 
@@ -1347,11 +1179,7 @@
 		bookResult, err := models.NewBookResult().FindByIdentify(identify, c.Member.MemberId)
 		if err != nil || bookResult.RoleId == conf.BookObserver {
 			logs.Error("FindByIdentify => ", err)
-<<<<<<< HEAD
 			c.ShowErrorPage(403, i18n.Tr(c.Lang, "message.no_permission"))
-=======
-			c.ShowErrorPage(403, "权限不足")
->>>>>>> ededbbe7
 			return
 		}
 
@@ -1394,11 +1222,7 @@
 
 	if err != nil {
 		logs.Error(err)
-<<<<<<< HEAD
 		c.ShowErrorPage(500, i18n.Tr(c.Lang, "message.item_not_exist"))
-=======
-		c.ShowErrorPage(500, "项目不存在")
->>>>>>> ededbbe7
 	}
 	bookResult := models.NewBookResult().ToBookResult(*book)
 	isOk := false
@@ -1423,11 +1247,7 @@
 					c.SetSession(identify, token)
 				} else if token, ok := c.GetSession(identify).(string); !ok || !strings.EqualFold(token, book.PrivateToken) {
 					logs.Info("尝试访问文档但权限不足 ->", identify, token)
-<<<<<<< HEAD
 					c.ShowErrorPage(403, i18n.Tr(c.Lang, "message.no_permission"))
-=======
-					c.ShowErrorPage(403, "权限不足")
->>>>>>> ededbbe7
 				}
 			} else if password := c.GetString("bPassword", ""); !isOk && book.BookPassword != "" && password != "" {
 
@@ -1452,11 +1272,7 @@
 					}
 				} else {
 					logs.Info("尝试访问文档但权限不足 ->", identify, token)
-<<<<<<< HEAD
 					c.ShowErrorPage(403, i18n.Tr(c.Lang, "message.no_permission"))
-=======
-					c.ShowErrorPage(403, "权限不足")
->>>>>>> ededbbe7
 				}
 			}
 		}
@@ -1467,11 +1283,7 @@
 
 func promptUserToLogIn(c *DocumentController) {
 	logs.Info("Access " + c.Ctx.Request.URL.RequestURI() + " not permitted.")
-<<<<<<< HEAD
-	logs.Info("  Access will be redirected to login page(SessionId: " + c.CruSession.SessionID() + ").")
-=======
 	logs.Info("  Access will be redirected to login page(SessionId: " + c.CruSession.SessionID(context.TODO()) + ").")
->>>>>>> ededbbe7
 
 	if c.IsAjax() {
 		c.JsonResult(6000, i18n.Tr(c.Lang, "message.need_relogin"))
