--- conflicted
+++ resolved
@@ -33,19 +33,15 @@
 
 func (c *AccountController) Prepare() {
 	c.BaseController.Prepare()
-<<<<<<< HEAD
 	c.EnableXSRF = web.AppConfig.DefaultBool("enablexsrf", true)
+
 	c.Data["xsrfdata"] = template.HTML(c.XSRFFormHTML())
-	c.Data["corpID"],_ = web.AppConfig.String("dingtalk_corpid")
-=======
-	c.EnableXSRF = beego.AppConfig.DefaultBool("enablexsrf", true)
-
-	c.Data["xsrfdata"] = template.HTML(c.XSRFFormHTML())
-	c.Data["corpID"] = beego.AppConfig.String("dingtalk_corpid")
-	c.Data["ENABLE_QR_DINGTALK"] = (beego.AppConfig.String("dingtalk_corpid") != "")
-	c.Data["dingtalk_qr_key"] = beego.AppConfig.String("dingtalk_qr_key")
-
->>>>>>> bae6826a
+	c.Data["corpID"], _ = web.AppConfig.String("dingtalk_corpid")
+	if dtcorpid, _ := web.AppConfig.String("dingtalk_corpid"); dtcorpid != "" {
+		c.Data["ENABLE_QR_DINGTALK"] = true
+	}
+	c.Data["dingtalk_qr_key"], _ = web.AppConfig.String("dingtalk_qr_key")
+
 	if !c.EnableXSRF {
 		return
 	}
@@ -176,22 +172,14 @@
 
 	userid, err := dingtalkAgent.GetUserIDByCode(code)
 	if err != nil {
-<<<<<<< HEAD
-		logs.Warn("钉钉自动登录失败 ->", err)
-=======
-		beego.Warn("获取钉钉用户ID失败 ->", err)
->>>>>>> bae6826a
+		logs.Warn("获取钉钉用户ID失败 ->", err)
 		c.JsonResult(500, "自动登录失败", nil)
 		c.StopRun()
 	}
 
 	username, avatar, err := dingtalkAgent.GetUserNameAndAvatarByUserID(userid)
 	if err != nil {
-<<<<<<< HEAD
-		logs.Warn("钉钉自动登录失败 ->", err)
-=======
-		beego.Warn("获取钉钉用户信息失败 ->", err)
->>>>>>> bae6826a
+		logs.Warn("获取钉钉用户信息失败 ->", err)
 		c.JsonResult(500, "自动登录失败", nil)
 		c.StopRun()
 	}
@@ -225,39 +213,39 @@
 			c.Redirect(conf.URLFor("AccountController.Login"), 302)
 			c.StopRun()
 		}
-		appKey := beego.AppConfig.String("dingtalk_qr_key")
-		appSecret := beego.AppConfig.String("dingtalk_qr_secret")
+		appKey, _ := web.AppConfig.String("dingtalk_qr_key")
+		appSecret, _ := web.AppConfig.String("dingtalk_qr_secret")
 
 		qrDingtalk := dingtalk.NewDingtalkQRLogin(appSecret, appKey)
 		unionID, err := qrDingtalk.GetUnionIDByCode(code)
 		if err != nil {
-			beego.Warn("获取钉钉临时UnionID失败 ->", err)
+			logs.Warn("获取钉钉临时UnionID失败 ->", err)
 			c.Redirect(conf.URLFor("AccountController.Login"), 302)
 			c.StopRun()
 		}
 
-		appKey = beego.AppConfig.String("dingtalk_app_key")
-		appSecret = beego.AppConfig.String("dingtalk_app_secret")
-		tmpReader := beego.AppConfig.String("dingtalk_tmp_reader")
+		appKey, _ = web.AppConfig.String("dingtalk_app_key")
+		appSecret, _ = web.AppConfig.String("dingtalk_app_secret")
+		tmpReader, _ := web.AppConfig.String("dingtalk_tmp_reader")
 
 		dingtalkAgent := dingtalk.NewDingTalkAgent(appSecret, appKey)
 		err = dingtalkAgent.GetAccesstoken()
 		if err != nil {
-			beego.Warn("获取钉钉临时Token失败 ->", err)
+			logs.Warn("获取钉钉临时Token失败 ->", err)
 			c.Redirect(conf.URLFor("AccountController.Login"), 302)
 			c.StopRun()
 		}
 
 		userid, err := dingtalkAgent.GetUserIDByUnionID(unionID)
 		if err != nil {
-			beego.Warn("获取钉钉用户ID失败 ->", err)
+			logs.Warn("获取钉钉用户ID失败 ->", err)
 			c.Redirect(conf.URLFor("AccountController.Login"), 302)
 			c.StopRun()
 		}
 
 		username, avatar, err := dingtalkAgent.GetUserNameAndAvatarByUserID(userid)
 		if err != nil {
-			beego.Warn("获取钉钉用户信息失败 ->", err)
+			logs.Warn("获取钉钉用户信息失败 ->", err)
 			c.Redirect(conf.URLFor("AccountController.Login"), 302)
 			c.StopRun()
 		}
