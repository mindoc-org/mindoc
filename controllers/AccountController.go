--- conflicted
+++ resolved
@@ -1,7 +1,6 @@
 package controllers
 
 import (
-	"github.com/astaxie/beego/logs"
 	"github.com/beego/i18n"
 	"net/url"
 	"regexp"
@@ -139,11 +138,7 @@
 			c.JsonResult(0, "ok", c.referer())
 		} else {
 			logs.Error("用户登录 ->", err)
-<<<<<<< HEAD
 			c.JsonResult(500, i18n.Tr(c.Lang, "message.wrong_account_password"), nil)
-=======
-			c.JsonResult(500, "账号或密码错误", nil)
->>>>>>> ededbbe7
 		}
 	} else {
 		c.Data["url"] = c.referer()
@@ -172,33 +167,21 @@
 	err := dingtalkAgent.GetAccesstoken()
 	if err != nil {
 		logs.Warn("获取钉钉临时Token失败 ->", err)
-<<<<<<< HEAD
 		c.JsonResult(500, i18n.Tr(c.Lang, "message.failed_auto_login"), nil)
-=======
-		c.JsonResult(500, "自动登录失败", nil)
->>>>>>> ededbbe7
 		c.StopRun()
 	}
 
 	userid, err := dingtalkAgent.GetUserIDByCode(code)
 	if err != nil {
 		logs.Warn("获取钉钉用户ID失败 ->", err)
-<<<<<<< HEAD
 		c.JsonResult(500, i18n.Tr(c.Lang, "message.failed_auto_login"), nil)
-=======
-		c.JsonResult(500, "自动登录失败", nil)
->>>>>>> ededbbe7
 		c.StopRun()
 	}
 
 	username, avatar, err := dingtalkAgent.GetUserNameAndAvatarByUserID(userid)
 	if err != nil {
 		logs.Warn("获取钉钉用户信息失败 ->", err)
-<<<<<<< HEAD
 		c.JsonResult(500, i18n.Tr(c.Lang, "message.failed_auto_login"), nil)
-=======
-		c.JsonResult(500, "自动登录失败", nil)
->>>>>>> ededbbe7
 		c.StopRun()
 	}
 
@@ -407,11 +390,7 @@
 
 		if err != nil {
 			logs.Error(err)
-<<<<<<< HEAD
 			c.JsonResult(6008, i18n.Tr(c.Lang, "message.failed_send_mail"))
-=======
-			c.JsonResult(6008, "发送邮件失败")
->>>>>>> ededbbe7
 		}
 		if count > mailConf.MailNumber {
 			c.JsonResult(6008, i18n.Tr(c.Lang, "message.sent_too_many_times"))
@@ -436,11 +415,7 @@
 		body, err := c.ExecuteViewPathTemplate("account/mail_template.tpl", data)
 		if err != nil {
 			logs.Error(err)
-<<<<<<< HEAD
 			c.JsonResult(6003, i18n.Tr(c.Lang, "message.failed_send_mail"))
-=======
-			c.JsonResult(6003, "邮件发送失败")
->>>>>>> ededbbe7
 		}
 
 		go func(mailConf *conf.SmtpConf, email string, body string) {
@@ -501,11 +476,7 @@
 		memberToken, err := models.NewMemberToken().FindByFieldFirst("token", token)
 		if err != nil {
 			logs.Error(err)
-<<<<<<< HEAD
 			c.Data["ErrorMessage"] = i18n.Tr(c.Lang, "message.mail_expired")
-=======
-			c.Data["ErrorMessage"] = "邮件已失效"
->>>>>>> ededbbe7
 			c.TplName = "errors/error.tpl"
 			return
 		}
@@ -556,11 +527,7 @@
 	memberToken, err := models.NewMemberToken().FindByFieldFirst("token", token)
 	if err != nil {
 		logs.Error(err)
-<<<<<<< HEAD
 		c.JsonResult(6007, i18n.Tr(c.Lang, "message.mail_expired"))
-=======
-		c.JsonResult(6007, "邮件已失效")
->>>>>>> ededbbe7
 	}
 	subTime := time.Until(memberToken.SendTime)
 
@@ -571,20 +538,12 @@
 	member, err := models.NewMember().Find(memberToken.MemberId)
 	if err != nil {
 		logs.Error(err)
-<<<<<<< HEAD
 		c.JsonResult(6005, i18n.Tr(c.Lang, "message.user_not_existed"))
-=======
-		c.JsonResult(6005, "用户不存在")
->>>>>>> ededbbe7
 	}
 	hash, err := utils.PasswordHash(password1)
 	if err != nil {
 		logs.Error(err)
-<<<<<<< HEAD
 		c.JsonResult(6006, i18n.Tr(c.Lang, "message.failed_save_password"))
-=======
-		c.JsonResult(6006, "保存密码失败")
->>>>>>> ededbbe7
 	}
 
 	member.Password = hash
@@ -596,11 +555,7 @@
 
 	if err != nil {
 		logs.Error(err)
-<<<<<<< HEAD
 		c.JsonResult(6006, i18n.Tr(c.Lang, "message.failed_save_password"))
-=======
-		c.JsonResult(6006, "保存密码失败")
->>>>>>> ededbbe7
 	}
 	c.JsonResult(0, "ok", conf.URLFor("AccountController.Login"))
 }
@@ -619,14 +574,6 @@
 
 	captchaImage := gocaptcha.NewCaptchaImage(140, 40, gocaptcha.RandLightColor())
 
-<<<<<<< HEAD
-=======
-	//if err != nil {
-	//	logs.Error(err)
-	//	c.Abort("500")
-	//}
-
->>>>>>> ededbbe7
 	captchaImage.DrawNoise(gocaptcha.CaptchaComplexLower)
 
 	// captchaImage.DrawTextNoise(gocaptcha.CaptchaComplexHigh)
