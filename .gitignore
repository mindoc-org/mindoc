# Compiled Object files, Static and Dynamic libs (Shared Objects)
*.o
*.a
*.so

# Folders
_obj
_test

# Architecture specific extensions/prefixes
*.[568vq]
[568vq].out

*.cgo1.go
*.cgo2.c
_cgo_defun.c
_cgo_gotypes.go
_cgo_export.*

_testmain.go

*.exe
*.test
*.prof
.idea
/conf/app.conf
<<<<<<< HEAD

glide.lock
logs
mindoc
=======
/vendor
>>>>>>> e5c758c3
<|MERGE_RESOLUTION|>--- conflicted
+++ resolved
@@ -24,11 +24,8 @@
 *.prof
 .idea
 /conf/app.conf
-<<<<<<< HEAD
 
 glide.lock
 logs
 mindoc
-=======
-/vendor
->>>>>>> e5c758c3
+/vendor