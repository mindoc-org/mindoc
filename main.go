--- conflicted
+++ resolved
@@ -3,20 +3,14 @@
 import (
 	"fmt"
 	"os"
-<<<<<<< HEAD
-
-=======
->>>>>>> b393b07a
 	_ "github.com/go-sql-driver/mysql"
 	_ "github.com/lifei6671/godoc/routers"
 	_ "github.com/astaxie/beego/session/redis"
 	_ "github.com/astaxie/beego/session/memcache"
 	_ "github.com/astaxie/beego/session/mysql"
-
 	"github.com/astaxie/beego"
 	"github.com/lifei6671/godoc/commands"
 	"github.com/lifei6671/godoc/controllers"
-	"github.com/lifei6671/godoc/conf"
 )
 
 var (
@@ -30,8 +24,6 @@
 
 	fmt.Printf("MinDoc version => %s\nbuild time => %s\nstart directory => %s\n%s\n", VERSION, BUILD_TIME, os.Args[0],GO_VERSION)
 
-	conf.VERSION = VERSION
-
 	commands.RegisterDataBase()
 	commands.RegisterModel()
 	commands.RegisterLogger()
@@ -40,13 +32,9 @@
 
 	beego.SetStaticPath("uploads","uploads")
 
-<<<<<<< HEAD
-=======
 
 
 
->>>>>>> b393b07a
 	beego.ErrorController(&controllers.ErrorController{})
-
 	beego.Run()
 }
