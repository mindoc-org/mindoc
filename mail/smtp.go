package mail

import (
	"bytes"
	"crypto/md5"
	"crypto/tls"
	"encoding/base64"
	"encoding/hex"
	"errors"
	"fmt"
	"github.com/astaxie/beego/logs"
	"io/ioutil"
	"log"
	"net/mail"
	"net/smtp"
	"path"
	"path/filepath"
	"regexp"
	"strconv"
	"strings"
<<<<<<< HEAD
=======

	"github.com/beego/beego/v2/core/logs"
>>>>>>> ededbbe7
)

var (
	imageRegex  = regexp.MustCompile(`(src|background)=["'](.*?)["']`)
	schemeRegxp = regexp.MustCompile(`^[a-zA-Z]+://`)
)

// Mail will represent a formatted email
type Mail struct {
	To         []string
	ToName     []string
	Subject    string
	HTML       string
	Text       string
	From       string
	Bcc        []string
	FromName   string
	ReplyTo    string
	Date       string
	Files      map[string]string
	Headers    string
	BaseDir    string //内容中图片路径
	Charset    string //编码
	RetReceipt string //回执地址，空白则禁用回执
}

// NewMail returns a new Mail
func NewMail() Mail {
	return Mail{}
}

// SMTPClient struct
type SMTPClient struct {
	smtpAuth smtp.Auth
	host     string
	port     string
	user     string
	secure   string
}

// SMTPConfig 配置结构体
type SMTPConfig struct {
	Username string
	Password string
	Host     string
	Port     int
	Secure   string
	Identity string
}

func (s *SMTPConfig) Address() string {
	if s.Port == 0 {
		s.Port = 25
	}
	return s.Host + `:` + strconv.Itoa(s.Port)
}

func (s *SMTPConfig) Auth() smtp.Auth {
	var auth smtp.Auth
	s.Secure = strings.ToUpper(s.Secure)
	switch s.Secure {
	case "NONE":
		auth = unencryptedAuth{smtp.PlainAuth(s.Identity, s.Username, s.Password, s.Host)}
	case "LOGIN":
		auth = LoginAuth(s.Username, s.Password)
	case "SSL":
		fallthrough
	default:
		//auth = smtp.PlainAuth(s.Identity, s.Username, s.Password, s.Host)
		auth = unencryptedAuth{smtp.PlainAuth(s.Identity, s.Username, s.Password, s.Host)}
	}
	return auth
}

func NewSMTPClient(conf *SMTPConfig) SMTPClient {
	return SMTPClient{
		smtpAuth: conf.Auth(),
		host:     conf.Host,
		port:     strconv.Itoa(conf.Port),
		user:     conf.Username,
		secure:   conf.Secure,
	}
}

// NewMail returns a new Mail
func (c *SMTPClient) NewMail() Mail {
	return NewMail()
}

// Send - It can be used for generic SMTP stuff
func (c *SMTPClient) Send(m Mail) error {
	length := 0
	if len(m.Charset) == 0 {
		m.Charset = "utf-8"
	}
	boundary := "COSCMSBOUNDARYFORSMTPGOLIB"
	var message bytes.Buffer
	message.WriteString(fmt.Sprintf("X-SMTPAPI: %s\r\n", m.Headers))
	//回执
	if len(m.RetReceipt) > 0 {
		message.WriteString(fmt.Sprintf("Return-Receipt-To: %s\r\n", m.RetReceipt))
		message.WriteString(fmt.Sprintf("Disposition-Notification-To: %s\r\n", m.RetReceipt))
	}
	message.WriteString(fmt.Sprintf("From: %s <%s>\r\n", m.FromName, m.From))
	if len(m.ReplyTo) > 0 {
		message.WriteString(fmt.Sprintf("Return-Path: %s\r\n", m.ReplyTo))
	}
	length = len(m.To)
	if length > 0 {
		nameLength := len(m.ToName)
		if nameLength > 0 {
			message.WriteString(fmt.Sprintf("To: %s <%s>", m.ToName[0], m.To[0]))
		} else {
			message.WriteString(fmt.Sprintf("To: <%s>", m.To[0]))
		}
		for i := 1; i < length; i++ {
			if nameLength > i {
				message.WriteString(fmt.Sprintf(", %s <%s>", m.ToName[i], m.To[i]))
			} else {
				message.WriteString(fmt.Sprintf(", <%s>", m.To[i]))
			}
		}
	}
	length = len(m.Bcc)
	if length > 0 {
		message.WriteString(fmt.Sprintf("Bcc: <%s>", m.Bcc[0]))
		for i := 1; i < length; i++ {
			message.WriteString(fmt.Sprintf(", <%s>", m.Bcc[i]))
		}
	}
	message.WriteString("\r\n")
	message.WriteString(fmt.Sprintf("Subject: %s\r\n", m.Subject))
	message.WriteString("MIME-Version: 1.0\r\n")
	if m.Files != nil {
		message.WriteString(fmt.Sprintf("Content-Type: multipart/mixed; boundary=\"%s\"\r\n\n--%s\r\n", boundary, boundary))
	}
	if len(m.HTML) > 0 {
		//解析内容中的图片
		rs := imageRegex.FindAllStringSubmatch(m.HTML, -1)
		var embedImages string
		for _, v := range rs {
			surl := v[2]
			if v2 := schemeRegxp.FindStringIndex(surl); v2 == nil {
				filename := path.Base(surl)
				directory := path.Dir(surl)
				if directory == "." {
					directory = ""
				}
				h := md5.New()
				h.Write([]byte(surl + "@coscms.0"))
				cid := hex.EncodeToString(h.Sum(nil))
				if len(m.BaseDir) > 0 && !strings.HasSuffix(m.BaseDir, "/") {
					m.BaseDir += "/"
				}
				if len(directory) > 0 && !strings.HasSuffix(directory, "/") {
					directory += "/"
				}
				if str, err := m.ReadAttachment(m.BaseDir + directory + filename); err == nil {
					re3 := regexp.MustCompile(v[1] + `=["']` + regexp.QuoteMeta(surl) + `["']`)
					m.HTML = re3.ReplaceAllString(m.HTML, v[1]+`="cid:`+cid+`"`)

					embedImages += fmt.Sprintf("--%s\r\n", boundary)
					embedImages += fmt.Sprintf("Content-Type: application/octet-stream; name=\"%s\"; charset=\"%s\"\r\n", filename, m.Charset)
					embedImages += fmt.Sprintf("Content-Description: %s\r\n", filename)
					embedImages += fmt.Sprintf("Content-Disposition: inline; filename=\"%s\"; charset=\"%s\"\r\n", filename, m.Charset)
					embedImages += fmt.Sprintf("Content-Transfer-Encoding: base64\r\nContent-ID: <%s>\r\n\r\n%s\r\n\n", cid, str)
				}
			}
		}
		part := fmt.Sprintf("Content-Type: text/html\r\n\n%s\r\n\n", m.HTML)
		message.WriteString(part)
		message.WriteString(embedImages)
	} else {
		part := fmt.Sprintf("Content-Type: text/plain\r\n\n%s\r\n\n", m.Text)
		message.WriteString(part)
	}
	if m.Files != nil {
		for key, value := range m.Files {
			message.WriteString(fmt.Sprintf("--%s\r\n", boundary))
			message.WriteString("Content-Type: application/octect-stream\r\n")
			message.WriteString("Content-Transfer-Encoding:base64\r\n")
			message.WriteString(fmt.Sprintf("Content-Disposition: attachment; filename=\"%s\"; charset=\"%s\"\r\n\r\n%s\r\n\n", key, m.Charset, value))
		}
		message.WriteString(fmt.Sprintf("--%s--", boundary))
	}
	if c.secure == "SSL" || c.secure == "TLS" {
		return c.SendTLS(m, message)
	}
	return smtp.SendMail(c.host+":"+c.port, c.smtpAuth, m.From, m.To, message.Bytes())
}

//SendTLS 通过TLS发送
func (c *SMTPClient) SendTLS(m Mail, message bytes.Buffer) error {

	var ct *smtp.Client
	var err error
	// TLS config
	tlsconfig := &tls.Config{
		InsecureSkipVerify: true,
		ServerName:         c.host,
	}

	// Here is the key, you need to call tls.Dial instead of smtp.Dial
	// for smtp servers running on 465 that require an ssl connection
	// from the very beginning (no starttls)
	conn, err := tls.Dial("tcp", c.host+":"+c.port, tlsconfig)
	if err != nil {
		log.Println(err, c.host)
		return err
	}

	ct, err = smtp.NewClient(conn, c.host)
	if err != nil {
		log.Println(err)
		return err
	}

	//if err := ct.StartTLS(tlsconfig);err != nil {
	//	log.Println("StartTLS Error:",err,c.host,c.port)
	//	return err
	//}

	//if err := ct.StartTLS(tlsconfig);err != nil {
	//	fmt.Println(err)
	//	return err
	//}

	fmt.Println(c.smtpAuth)
	if ok, s := ct.Extension("AUTH"); ok {
		logs.Info(s)
		// Auth
		if err = ct.Auth(c.smtpAuth); err != nil {
			log.Println("Auth Error:",
				err,
				c.user,
			)
			return err
		}
	}
	// To && From
	if err = ct.Mail(m.From); err != nil {
		log.Println("Mail Error:", err, m.From)
		return err
	}

	for _, v := range m.To {
		if err := ct.Rcpt(v); err != nil {
			log.Println("Rcpt Error:", err, v)
			return err
		}
	}

	// Data
	w, err := ct.Data()
	if err != nil {
		log.Println("Data Object Error:", err)
		return err
	}

	_, err = w.Write(message.Bytes())
	if err != nil {
		log.Println("Write Data Object Error:", err)
		return err
	}

	err = w.Close()
	if err != nil {
		log.Println("Data Object Close Error:", err)
		return err
	}

	ct.Quit()
	return nil
}

// AddTo will take a valid email address and store it in the mail.
// It will return an error if the email is invalid.
func (m *Mail) AddTo(email string) error {
	//Parses a single RFC 5322 address, e.g. "Barry Gibbs <bg@example.com>"
	parsedAddess, e := mail.ParseAddress(email)
	if e != nil {
		return e
	}
	m.AddRecipient(parsedAddess)
	return nil
}

// SetTos 设置收信人Email地址
func (m *Mail) SetTos(emails []string) {
	m.To = emails
}

// AddToName will add a new receipient name to mail
func (m *Mail) AddToName(name string) {
	m.ToName = append(m.ToName, name)
}

// AddRecipient will take an already parsed mail.Address
func (m *Mail) AddRecipient(receipient *mail.Address) {
	m.To = append(m.To, receipient.Address)
	if len(receipient.Name) > 0 {
		m.ToName = append(m.ToName, receipient.Name)
	}
}

// AddSubject will set the subject of the mail
func (m *Mail) AddSubject(s string) {
	m.Subject = s
}

// AddHTML will set the body of the mail
func (m *Mail) AddHTML(html string) {
	m.HTML = html
}

// AddText will set the body of the email
func (m *Mail) AddText(text string) {
	m.Text = text
}

// AddFrom will set the senders email
func (m *Mail) AddFrom(from string) error {
	//Parses a single RFC 5322 address, e.g. "Barry Gibbs <bg@example.com>"
	parsedAddess, e := mail.ParseAddress(from)
	if e != nil {
		return e
	}
	m.From = parsedAddess.Address
	m.FromName = parsedAddess.Name
	return nil
}

// AddBCC works like AddTo but for BCC
func (m *Mail) AddBCC(email string) error {
	parsedAddess, e := mail.ParseAddress(email)
	if e != nil {
		return e
	}
	m.Bcc = append(m.Bcc, parsedAddess.Address)
	return nil
}

// AddRecipientBCC works like AddRecipient but for BCC
func (m *Mail) AddRecipientBCC(email *mail.Address) {
	m.Bcc = append(m.Bcc, email.Address)
}

// AddFromName will set the senders name
func (m *Mail) AddFromName(name string) {
	m.FromName = name
}

// AddReplyTo will set the return address
func (m *Mail) AddReplyTo(reply string) {
	m.ReplyTo = reply
}

// AddDate specifies the date
func (m *Mail) AddDate(date string) {
	m.Date = date
}

// AddAttachment will include file/s in mail
func (m *Mail) AddAttachment(filePath string) error {
	if m.Files == nil {
		m.Files = make(map[string]string)
	}
	str, err := m.ReadAttachment(filePath)
	if err != nil {
		return err
	}
	_, filename := filepath.Split(filePath)
	m.Files[filename] = str
	return nil
}

// ReadAttachment reading attachment
func (m *Mail) ReadAttachment(filePath string) (string, error) {
	file, e := ioutil.ReadFile(filePath)
	if e != nil {
		return "", e
	}
	encoded := base64.StdEncoding.EncodeToString(file)
	totalChars := len(encoded)
	maxLength := 500 //每行最大长度
	totalLines := totalChars / maxLength
	var buf bytes.Buffer
	for i := 0; i < totalLines; i++ {
		buf.WriteString(encoded[i*maxLength:(i+1)*maxLength] + "\n")
	}
	buf.WriteString(encoded[totalLines*maxLength:])
	return buf.String(), nil
}

// AddHeaders addding header string
func (m *Mail) AddHeaders(headers string) {
	m.Headers = headers
}

// =======================================================
// unencryptedAuth
// =======================================================

type unencryptedAuth struct {
	smtp.Auth
}

func (a unencryptedAuth) Start(server *smtp.ServerInfo) (string, []byte, error) {
	s := *server
	s.TLS = true
	return a.Auth.Start(&s)
}

// ======================================================
// loginAuth
// ======================================================

type loginAuth struct {
	username, password string
}

// LoginAuth loginAuth方式认证
func LoginAuth(username, password string) smtp.Auth {
	return &loginAuth{username, password}
}

func (a *loginAuth) Start(server *smtp.ServerInfo) (string, []byte, error) {
	if !server.TLS {
		return "", nil, errors.New("unencrypted connection")
	}
	return "LOGIN", []byte(a.username), nil
}

func (a *loginAuth) Next(fromServer []byte, more bool) ([]byte, error) {
	if more {
		switch string(fromServer) {
		case "Username:":
			return []byte(a.username), nil
		case "Password:":
			return []byte(a.password), nil
		default:
			return nil, errors.New("Unkown fromServer")
		}
	}
	return nil, nil
}<|MERGE_RESOLUTION|>--- conflicted
+++ resolved
@@ -8,7 +8,6 @@
 	"encoding/hex"
 	"errors"
 	"fmt"
-	"github.com/astaxie/beego/logs"
 	"io/ioutil"
 	"log"
 	"net/mail"
@@ -18,11 +17,8 @@
 	"regexp"
 	"strconv"
 	"strings"
-<<<<<<< HEAD
-=======
 
 	"github.com/beego/beego/v2/core/logs"
->>>>>>> ededbbe7
 )
 
 var (
