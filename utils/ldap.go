--- conflicted
+++ resolved
@@ -3,12 +3,8 @@
 import (
 	"errors"
 	"fmt"
-<<<<<<< HEAD
-	"github.com/astaxie/beego/logs"
-=======
 
 	"github.com/beego/beego/v2/core/logs"
->>>>>>> ededbbe7
 	"gopkg.in/ldap.v2"
 )
 
