package pagination

import (
	"fmt"
	"html/template"
	"math"
	"net/http"
	"net/url"
	"strconv"
	"strings"

	"github.com/beego/beego/v2/server/web"
	"github.com/beego/i18n"
)

//Pagination 分页器
type Pagination struct {
	Request *http.Request
	Total   int
	Pernum  int
	BaseUrl string
}

//NewPagination 新建分页器
func NewPagination(req *http.Request, total int, pernum int, baseUrl string) *Pagination {
	return &Pagination{
		Request: req,
		Total:   total,
		Pernum:  pernum,
		BaseUrl: baseUrl,
	}
}

func (p *Pagination) HtmlPages() template.HTML {
	return template.HTML(p.Pages())
}

//Pages 渲染生成html分页标签
func (p *Pagination) Pages() string {
	queryParams := p.Request.URL.Query()
	//从当前请求中获取page
	page := queryParams.Get("page")
	if page == "" {
		page = "1"
	}
	//将页码转换成整型，以便计算
	pagenum, _ := strconv.Atoi(page)
	if pagenum == 0 {
		return ""
	}

	//计算总页数
	var totalPageNum = int(math.Ceil(float64(p.Total) / float64(p.Pernum)))

	lang := p.getLang()

	//首页链接
	var firstLink string
	//上一页链接
	var prevLink string
	//下一页链接
	var nextLink string
	//末页链接
	var lastLink string
	//中间页码链接
	var pageLinks []string

	//首页和上一页链接
	if pagenum > 1 {
		firstLink = fmt.Sprintf(`<li><a href="%s">%s</a></li>`, p.pageURL("1"), i18n.Tr(lang, "page.first"))
		prevLink = fmt.Sprintf(`<li><a href="%s">%s</a></li>`, p.pageURL(strconv.Itoa(pagenum-1)), i18n.Tr(lang, "page.prev"))
	} else {
		firstLink = fmt.Sprintf(`<li class="disabled"><a href="#">%s</a></li>`, i18n.Tr(lang, "page.first"))
		prevLink = fmt.Sprintf(`<li class="disabled"><a href="#">%s</a></li>`, i18n.Tr(lang, "page.prev"))
	}

	//末页和下一页
	if pagenum < totalPageNum {
		lastLink = fmt.Sprintf(`<li><a href="%s">%s</a></li>`, p.pageURL(strconv.Itoa(totalPageNum)), i18n.Tr(lang, "page.last"))
		nextLink = fmt.Sprintf(`<li><a href="%s">%s</a></li>`, p.pageURL(strconv.Itoa(pagenum+1)), i18n.Tr(lang, "page.next"))
	} else {
		lastLink = fmt.Sprintf(`<li class="disabled"><a href="#">%s</a></li>`, i18n.Tr(lang, "page.last"))
		nextLink = fmt.Sprintf(`<li class="disabled"><a href="#">%s</a></li>`, i18n.Tr(lang, "page.next"))
	}

	//生成中间页码链接
	pageLinks = make([]string, 0, 10)
	startPos := pagenum - 3
	endPos := pagenum + 3
	if startPos < 1 {
		endPos = endPos + int(math.Abs(float64(startPos))) + 1
		startPos = 1
	}
	if endPos > totalPageNum {
		endPos = totalPageNum
	}
	for i := startPos; i <= endPos; i++ {
		var s string
		if i == pagenum {
			s = fmt.Sprintf(`<li class="active"><a href="%s">%d</a></li>`, p.pageURL(strconv.Itoa(i)), i)
		} else {
			s = fmt.Sprintf(`<li><a href="%s">%d</a></li>`, p.pageURL(strconv.Itoa(i)), i)
		}
		pageLinks = append(pageLinks, s)
	}

	return fmt.Sprintf(`<ul class="pagination">%s%s%s%s%s</ul>`, firstLink, prevLink, strings.Join(pageLinks, ""), nextLink, lastLink)
}

//pageURL 生成分页url
func (p *Pagination) pageURL(page string) string {
	//基于当前url新建一个url对象
	u, _ := url.Parse(p.BaseUrl + p.Request.URL.String())
	q := u.Query()
	q.Set("page", page)
	u.RawQuery = q.Encode()
	return u.String()
}

<<<<<<< HEAD
type Page struct {
	PageNo		int         `json:"PageNo"`
	PageSize	int         `json:"PageSize"`
	TotalPage	int         `json:"TotalPage"`
	TotalCount	int         `json:"TotalCount"`
	FirstPage	bool        `json:"FirstPage"`
	LastPage	bool        `json:"LastPage"`
	List		interface{} `json:"List"`
}

func PageUtil(count int, pageNo int, pageSize int, list interface{}) Page {
	tp := count / pageSize
	if count%pageSize > 0 {
		tp = count/pageSize + 1
	}
	return Page {
		PageNo: pageNo,
		PageSize: pageSize,
		TotalPage: tp,
		TotalCount: count,
		FirstPage: pageNo == 1,
		LastPage: pageNo == tp,
		List: list,
	}
=======
func (p *Pagination) getLang() string {
	lang, _ := web.AppConfig.String("default_lang")
	ulang := p.Request.FormValue("lang")
	if len(ulang) == 0 {
		clang, err := p.Request.Cookie("lang")
		if err != nil {
			return lang
		}
		ulang = clang.Value
	}
	if !i18n.IsExist(ulang) {
		return lang
	}
	return ulang
>>>>>>> cf628f06
}<|MERGE_RESOLUTION|>--- conflicted
+++ resolved
@@ -117,32 +117,6 @@
 	return u.String()
 }
 
-<<<<<<< HEAD
-type Page struct {
-	PageNo		int         `json:"PageNo"`
-	PageSize	int         `json:"PageSize"`
-	TotalPage	int         `json:"TotalPage"`
-	TotalCount	int         `json:"TotalCount"`
-	FirstPage	bool        `json:"FirstPage"`
-	LastPage	bool        `json:"LastPage"`
-	List		interface{} `json:"List"`
-}
-
-func PageUtil(count int, pageNo int, pageSize int, list interface{}) Page {
-	tp := count / pageSize
-	if count%pageSize > 0 {
-		tp = count/pageSize + 1
-	}
-	return Page {
-		PageNo: pageNo,
-		PageSize: pageSize,
-		TotalPage: tp,
-		TotalCount: count,
-		FirstPage: pageNo == 1,
-		LastPage: pageNo == tp,
-		List: list,
-	}
-=======
 func (p *Pagination) getLang() string {
 	lang, _ := web.AppConfig.String("default_lang")
 	ulang := p.Request.FormValue("lang")
@@ -157,5 +131,4 @@
 		return lang
 	}
 	return ulang
->>>>>>> cf628f06
 }