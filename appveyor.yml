--- conflicted
+++ resolved
@@ -39,10 +39,7 @@
   - set CGO_ENABLED=1
   - for /f "delims=" %%i in ('go version') do (set GO_VERSION=%%i)
   - cd c:\gopath\src\github.com\lifei6671\mindoc
-<<<<<<< HEAD
   - go mod tidy
-=======
->>>>>>> c7a1d0ef
   - go build -v -o "mindoc_windows_%GOARCH%.exe" -ldflags="-w -X github.com/lifei6671/mindoc/conf.VERSION=%APPVEYOR_REPO_TAG_NAME% -X 'github.com/lifei6671/mindoc/conf.BUILD_TIME=%date% %time%' -X 'conf.GO_VERSION=%GO_VERSION%'"
   - 7z a -t7z -r mindoc_windows_%GOARCH%.7z conf/*.conf* static/* mindoc_windows_%GOARCH%.exe views/* uploads/*
 test_script:
