package models

import (
	"github.com/astaxie/beego/logs"
	"time"

<<<<<<< HEAD
	"github.com/astaxie/beego/orm"
=======
>>>>>>> ededbbe7
	"strings"

	"github.com/beego/beego/v2/client/orm"
	"github.com/beego/beego/v2/core/logs"
)

type DocumentSearchResult struct {
	DocumentId   int    `json:"doc_id"`
	DocumentName string `json:"doc_name"`
	// Identify 文档唯一标识
	Identify     string    `json:"identify"`
	Description  string    `json:"description"`
	Author       string    `json:"author"`
	ModifyTime   time.Time `json:"modify_time"`
	CreateTime   time.Time `json:"create_time"`
	BookId       int       `json:"book_id"`
	BookName     string    `json:"book_name"`
	BookIdentify string    `json:"book_identify"`
	SearchType   string    `json:"search_type"`
}

func NewDocumentSearchResult() *DocumentSearchResult {
	return &DocumentSearchResult{}
}

//分页全局搜索.
func (m *DocumentSearchResult) FindToPager(keyword string, pageIndex, pageSize, memberId int) (searchResult []*DocumentSearchResult, totalCount int, err error) {
	o := orm.NewOrm()

	offset := (pageIndex - 1) * pageSize

	keyword = "%" + strings.Replace(keyword, " ", "%", -1) + "%"

	if memberId <= 0 {
		sql1 := `SELECT count(doc.document_id) as total_count FROM md_documents AS doc
  LEFT JOIN md_books as book ON doc.book_id = book.book_id
WHERE book.privately_owned = 0 AND (doc.document_name LIKE ? OR doc.release LIKE ?) `

		sql2 := `SELECT *
FROM (
       SELECT
         doc.document_id,
         doc.modify_time,
         doc.create_time,
         doc.document_name,
         doc.identify,
         doc.release    AS description,
         book.identify  AS book_identify,
         book.book_name,
         rel.member_id,
         member.account AS author,
         'document'     AS search_type
       FROM md_documents AS doc
         LEFT JOIN md_books AS book ON doc.book_id = book.book_id
         LEFT JOIN md_relationship AS rel ON book.book_id = rel.book_id AND rel.role_id = 0
         LEFT JOIN md_members AS member ON rel.member_id = member.member_id
       WHERE book.privately_owned = 0 AND (doc.document_name LIKE ? OR doc.release LIKE ?)
     UNION ALL
SELECT
  book.book_id AS document_id,
  book.modify_time,
  book.create_time,
  book.book_name AS document_name,
  book.identify,
  book.description,
  book.identify  AS book_identify,
  book.book_name,
  rel.member_id,
  member.account AS author,
  'book'     AS search_type
FROM  md_books AS book
       LEFT JOIN md_relationship AS rel ON book.book_id = rel.book_id AND rel.role_id = 0
       LEFT JOIN md_members AS member ON rel.member_id = member.member_id
WHERE book.privately_owned = 0 AND (book.book_name LIKE ? OR book.description LIKE ?)

       UNION ALL
       SELECT
         blog.blog_id AS document_id,
         blog.modify_time,
         blog.create_time,
         blog.blog_title as document_name,
         blog.blog_identify,
         blog.blog_release,
         blog.blog_identify,
         blog.blog_title as book_name,
         blog.member_id,
         member.account,
         'blog' AS search_type
       FROM md_blogs AS blog
         LEFT JOIN md_members AS member ON blog.member_id = member.member_id
       WHERE blog.blog_status = 'public' AND (blog.blog_release LIKE ? OR blog.blog_title LIKE ?)
     ) AS union_table
ORDER BY create_time DESC
LIMIT ?, ?;`

		err = o.Raw(sql1, keyword, keyword).QueryRow(&totalCount)
		if err != nil {
			logs.Error("查询搜索结果失败 -> ", err)
			return
		}
		sql3 := `       SELECT
         count(*)
       FROM md_blogs AS blog
       WHERE blog.blog_status = 'public' AND (blog.blog_release LIKE ? OR blog.blog_title LIKE ?);`

		c := 0
		err = o.Raw(sql3, keyword, keyword).QueryRow(&c)
		if err != nil {
			logs.Error("查询搜索结果失败 -> ", err)
			return
		}

		totalCount += c
		//查询项目的数量
		sql4 := `SELECT count(*) as total_count FROM md_books as book
WHERE book.privately_owned = 0 AND (book.book_name LIKE ? OR book.description LIKE ?);`

		err = o.Raw(sql4, keyword, keyword).QueryRow(&c)
		if err != nil {
			logs.Error("查询搜索结果失败 -> ", err)
			return
		}

		totalCount += c

		_, err = o.Raw(sql2, keyword, keyword, keyword, keyword, keyword, keyword, offset, pageSize).QueryRows(&searchResult)
		if err != nil {
			logs.Error("查询搜索结果失败 -> ", err)
			return
		}
	} else {
		sql1 := `SELECT count(doc.document_id) as total_count FROM md_documents AS doc
  LEFT JOIN md_books as book ON doc.book_id = book.book_id
  LEFT JOIN md_relationship AS rel ON doc.book_id = rel.book_id AND rel.role_id = 0
  LEFT JOIN md_relationship AS rel1 ON doc.book_id = rel1.book_id AND rel1.member_id = ?
			left join (select * from (select book_id,team_member_id,role_id
                   	from md_team_relationship as mtr
					left join md_team_member as mtm on mtm.team_id=mtr.team_id and mtm.member_id=? order by role_id desc )as t group by t.role_id,t.team_member_id,t.book_id) as team 
					on team.book_id = book.book_id
WHERE (book.privately_owned = 0 OR rel1.relationship_id > 0 or team.team_member_id > 0)  AND (doc.document_name LIKE ? OR doc.release LIKE ?);`

		sql2 := `SELECT *
FROM (
       SELECT
         doc.document_id,
         doc.modify_time,
         doc.create_time,
         doc.document_name,
         doc.identify,
         doc.release    AS description,
         book.identify  AS book_identify,
         book.book_name,
         rel.member_id,
         member.account AS author,
         'document'     AS search_type
       FROM md_documents AS doc
         LEFT JOIN md_books AS book ON doc.book_id = book.book_id
         LEFT JOIN md_relationship AS rel ON book.book_id = rel.book_id AND rel.role_id = 0
         LEFT JOIN md_members AS member ON rel.member_id = member.member_id
         LEFT JOIN md_relationship AS rel1 ON doc.book_id = rel1.book_id AND rel1.member_id = ?
         LEFT JOIN (SELECT *
                    FROM (SELECT
                            book_id,
                            team_member_id,
                            role_id
                          FROM md_team_relationship AS mtr
                            LEFT JOIN md_team_member AS mtm ON mtm.team_id = mtr.team_id AND mtm.member_id = ?
                          ORDER BY role_id DESC) AS t
                    GROUP BY t.role_id, t.team_member_id, t.book_id) AS team
           ON team.book_id = book.book_id
       WHERE (book.privately_owned = 0 OR rel1.relationship_id > 0 OR team.team_member_id > 0) AND
             (doc.document_name LIKE ? OR doc.release LIKE ?)
       UNION ALL

       SELECT
         book.book_id AS document_id,
         book.modify_time,
         book.create_time,
         book.book_name AS document_name,
         book.identify,
         book.description AS description,
         book.identify  AS book_identify,
         book.book_name,
         rel.member_id,
         member.account AS author,
         'book'     AS search_type
       FROM md_books AS book
         LEFT JOIN md_relationship AS rel ON book.book_id = rel.book_id AND rel.role_id = 0
         LEFT JOIN md_members AS member ON rel.member_id = member.member_id
         LEFT JOIN md_relationship AS rel1 ON book.book_id = rel1.book_id AND rel1.member_id = ?
         LEFT JOIN (SELECT *
                    FROM (SELECT
                            book_id,
                            team_member_id,
                            role_id
                          FROM md_team_relationship AS mtr
                            LEFT JOIN md_team_member AS mtm ON mtm.team_id = mtr.team_id AND mtm.member_id = ?
                          ORDER BY role_id DESC) AS t
                    GROUP BY t.role_id, t.team_member_id, t.book_id) AS team
           ON team.book_id = book.book_id
       WHERE (book.privately_owned = 0 OR rel1.relationship_id > 0 OR team.team_member_id > 0) AND
             (book.book_name LIKE ? OR book.description LIKE ?)
 UNION ALL
       SELECT
         blog.blog_id AS document_id, 
         blog.modify_time,
         blog.create_time,
         blog.blog_title as document_name,
         blog.blog_identify as identify,
         blog.blog_release as description,
         blog.blog_identify  AS book_identify,
         blog.blog_title as book_name,
         blog.member_id,
         member.account,
         'blog' AS search_type
       FROM md_blogs AS blog
         LEFT JOIN md_members AS member ON blog.member_id = member.member_id
       WHERE (blog.blog_status = 'public' OR blog.member_id = ?) AND blog.blog_type = 0 AND
             (blog.blog_release LIKE ? OR blog.blog_title LIKE ?)
     ) AS union_table
ORDER BY create_time DESC
LIMIT ?, ?;`

		err = o.Raw(sql1, memberId, memberId, keyword, keyword).QueryRow(&totalCount)
		if err != nil {
			return
		}
		sql3 := `       SELECT
         count(*)
       FROM md_blogs AS blog
       WHERE (blog.blog_status = 'public' OR blog.member_id = ?) AND blog.blog_type = 0 AND
             (blog.blog_release LIKE ? OR blog.blog_title LIKE ?);`

		c := 0
		err = o.Raw(sql3, memberId, keyword, keyword).QueryRow(&c)
		if err != nil {
			logs.Error("查询搜索结果失败 -> ", err)
			return
		}

		totalCount += c

		sql4 := `SELECT count(*) as total_count FROM md_books as book
  LEFT JOIN md_relationship AS rel ON book.book_id = rel.book_id AND rel.role_id = 0
  LEFT JOIN md_relationship AS rel1 ON book.book_id = rel1.book_id AND rel1.member_id = ?
			left join (select * from (select book_id,team_member_id,role_id
                   	from md_team_relationship as mtr
					left join md_team_member as mtm on mtm.team_id=mtr.team_id and mtm.member_id=? order by role_id desc )as t group by t.role_id,t.team_member_id,t.book_id) as team
					on team.book_id = book.book_id
WHERE (book.privately_owned = 0 OR rel1.relationship_id > 0 or team.team_member_id > 0)  AND (book.book_name LIKE ? OR book.description LIKE ?);`

		err = o.Raw(sql4, memberId, memberId, keyword, keyword).QueryRow(&c)
		if err != nil {
			logs.Error("查询搜索结果失败 -> ", err)
			return
		}

		totalCount += c

		_, err = o.Raw(sql2, memberId, memberId, keyword, keyword, memberId, memberId, keyword, keyword, memberId, keyword, keyword, offset, pageSize).QueryRows(&searchResult)
		if err != nil {
			return
		}
	}
	return
}

//项目内搜索.
func (m *DocumentSearchResult) SearchDocument(keyword string, bookId int) (docs []*DocumentSearchResult, err error) {
	o := orm.NewOrm()

	sql := "SELECT * FROM md_documents WHERE book_id = ? AND (document_name LIKE ? OR `release` LIKE ?) "
	keyword = "%" + keyword + "%"

	_, err = o.Raw(sql, bookId, keyword, keyword).QueryRows(&docs)

	return
}<|MERGE_RESOLUTION|>--- conflicted
+++ resolved
@@ -1,13 +1,8 @@
 package models
 
 import (
-	"github.com/astaxie/beego/logs"
 	"time"
 
-<<<<<<< HEAD
-	"github.com/astaxie/beego/orm"
-=======
->>>>>>> ededbbe7
 	"strings"
 
 	"github.com/beego/beego/v2/client/orm"
