--- conflicted
+++ resolved
@@ -164,32 +164,12 @@
                     <p></p>
                     <p class="text error-message">转为公有后所有人都可以访问该项目。</p>
                     {{end}}
-<<<<<<< HEAD
-                </h4>
-            </div>
-            <div class="modal-body">
-                {{if eq .Model.PrivatelyOwned 0}}
-                <span style="font-size: 14px;font-weight: 400;">确定将项目转为私有吗？</span>
-                <p></p>
-                <p class="text error-message">转为私有后需要通过阅读令牌才能访问该项目。</p>
-                {{else}}
-                <span style="font-size: 14px;font-weight: 400;"> 确定将项目转为公有吗？</span>
-                <p></p>
-                <p class="text error-message">转为公有后所有人都可以访问该项目。</p>
-                {{end}}
-            </div>
-            <div class="modal-footer">
-                <span class="error-message" id="form-error-message1"></span>
-                <button type="button" class="btn btn-default" data-dismiss="modal">取消</button>
-                <button type="submit" class="btn btn-primary" data-loading-text="变更中..." id="btnChangePrivatelyOwned">确定</button>
-=======
                 </div>
                 <div class="modal-footer">
                     <span class="error-message" id="form-error-message1"></span>
                     <button type="button" class="btn btn-default" data-dismiss="modal">取消</button>
                     <button type="submit" class="btn btn-primary" data-loading-text="变更中..." id="btnChangePrivatelyOwned">确定</button>
                 </div>
->>>>>>> b768bd52
             </div>
         </form>
     </div>
@@ -236,22 +216,6 @@
     <div class="modal-dialog" role="document">
         <form method="post" id="deleteBookForm" action="{{urlfor "BookController.Delete"}}">
             <input type="hidden" name="identify" value="{{.Model.Identify}}">
-<<<<<<< HEAD
-        <div class="modal-content">
-            <div class="modal-header">
-                <button type="button" class="close" data-dismiss="modal" aria-label="Close"><span aria-hidden="true">&times;</span></button>
-                <h4 class="modal-title">删除项目</h4>
-            </div>
-            <div class="modal-body">
-                <span style="font-size: 14px;font-weight: 400;">确定删除项目吗？</span>
-                <p></p>
-                <p class="text error-message">删除项目后将无法找回。</p>
-            </div>
-            <div class="modal-footer">
-                <span id="form-error-message2" class="error-message"></span>
-                <button type="button" class="btn btn-default" data-dismiss="modal">取消</button>
-                <button type="submit" id="btnDeleteBook" class="btn btn-primary" data-loading-text="删除中...">确定删除</button>
-=======
             <div class="modal-content">
                 <div class="modal-header">
                     <button type="button" class="close" data-dismiss="modal" aria-label="Close"><span aria-hidden="true">&times;</span></button>
@@ -267,7 +231,6 @@
                     <button type="button" class="btn btn-default" data-dismiss="modal">取消</button>
                     <button type="submit" id="btnDeleteBook" class="btn btn-primary" data-loading-text="删除中...">确定删除</button>
                 </div>
->>>>>>> b768bd52
             </div>
         </form>
     </div>
@@ -315,17 +278,10 @@
             window.modalHtml = $("#upload-logo-panel").find(".modal-body").html();
         });
 
-<<<<<<< HEAD
-       $("#changePrivatelyOwnedForm").ajaxForm({
-           beforeSumbit :function () {
-             $("#btnChangePrivatelyOwned").button("loading");
-           },
-=======
         $("#changePrivatelyOwnedForm").ajaxForm({
             beforeSubmit :function () {
                 $("#btnChangePrivatelyOwned").button("loading");
             },
->>>>>>> b768bd52
             success :function (res) {
                 if(res.errcode === 0){
                     window.location = window.location.href;
@@ -335,45 +291,6 @@
                 }
                 $("#btnChangePrivatelyOwned").button("reset");
             },
-<<<<<<< HEAD
-           error :function () {
-               showError("服务器异常","#form-error-message1");
-               $("#btnChangePrivatelyOwned").button("reset");
-           }
-       });
-
-       $("#createToken,#deleteToken").on("click",function () {
-           var btn = $(this).button("loading");
-           var action = $(this).attr("data-action");
-          $.ajax({
-              url : "{{urlfor "BookController.CreateToken"}}",
-              type :"post",
-              data : { "identify" : {{.Model.Identify}} , "action" : action },
-              dataType : "json",
-              success : function (res) {
-                  if(res.errcode === 0){
-                      $("#token").val(res.data);
-                  }else{
-                      alert(res.message);
-                  }
-                  btn.button("reset");
-              },
-              error : function () {
-                  btn.button("reset");
-                  alert("服务器错误");
-              }
-          }) ;
-       });
-       $("#token").on("focus",function () {
-           $(this).select();
-       });
-       $("#bookEditForm").ajaxForm({
-           beforeSubmit : function () {
-               var bookName = $.trim($("#bookName").val());
-               if (bookName === "") {
-                   return showError("项目名称不能为空");
-               }
-=======
             error :function () {
                 showError("服务器异常","#form-error-message1");
                 $("#btnChangePrivatelyOwned").button("reset");
@@ -411,7 +328,6 @@
                 if (bookName === "") {
                     return showError("项目名称不能为空");
                 }
->>>>>>> b768bd52
                 $("#btnSaveBookInfo").button("loading");
             },
             success : function (res) {
@@ -420,34 +336,6 @@
                 }else{
                     showError("保存失败")
                 }
-<<<<<<< HEAD
-               $("#btnSaveBookInfo").button("reset");
-           },
-           error : function () {
-               showError("服务错误");
-               $("#btnSaveBookInfo").button("reset");
-           }
-       });
-       $("#deleteBookForm").ajaxForm({
-           beforeSubmit : function () {
-             $("#btnDeleteBook").button("loading");
-           },
-           success : function (res) {
-               if(res.errcode === 0){
-                   window.location = "{{urlfor "BookController.Index"}}";
-               }else{
-                   showError(res.message,"#form-error-message2");
-               }
-               $("#btnDeleteBook").button("reset");
-           },
-           error : function () {
-               showError("服务器异常","#form-error-message2");
-               $("#btnDeleteBook").button("reset");
-           }
-       });
-       $("#transferBookForm").ajaxForm({
-           beforeSubmit : function () {
-=======
                 $("#btnSaveBookInfo").button("reset");
             },
             error : function () {
@@ -474,7 +362,6 @@
         });
         $("#transferBookForm").ajaxForm({
             beforeSubmit : function () {
->>>>>>> b768bd52
                 var account = $.trim($("#receiveAccount").val());
                 if (account === ""){
                     return showError("接受者账号不能为空","#form-error-message3")
