--- conflicted
+++ resolved
@@ -170,59 +170,15 @@
                         </div>
                     </div>
                 </div>
-
                 <div class="article-content">
-                    <!-- 文章内容 -->
                     <div class="article-body  {{if eq .Model.Editor "markdown"}}markdown-body editormd-preview-container{{else}}editor-content{{end}}"  id="page-content">
                         {{.Content}}
                     </div>
-<<<<<<< HEAD
-
-                    {{if .Model.IsDisplayComment}}
-                    <div id="articleComment" class="m-comment">
-                        <!-- 评论列表 -->
-                        <div class="comment-list" id="commentList">
-                            {{range $i, $c := .Page.List}}
-                            <div class="comment-item" data-id="{{$c.CommentId}}">
-                                <p class="info"><a class="name">{{$c.Author}}</a><span class="date">{{date $c.CommentDate "Y-m-d H:i:s"}}</span></p>
-                                <div class="content">{{$c.Content}}</div>
-                                <p class="util">
-                                    <span class="operate {{if eq $c.ShowDel 1}}toggle{{end}}">
-                                        <span class="number">{{$c.Index}}#</span>
-                                        {{if eq $c.ShowDel 1}}
-                                        <i class="delete e-delete glyphicon glyphicon-remove" style="color:red" onclick="onDelComment({{$c.CommentId}})"></i>
-                                        {{end}}
-                                    </span>
-                                </p>
-                            </div>
-                            {{end}}
-                        </div>
-
-                        <!-- 翻页 -->
-                        <ul id="page"></ul>
-
-                        <!-- 发表评论 -->
-                        <div class="comment-post">
-                            <form class="form" id="commentForm" action="{{urlfor "CommentController.Create"}}" method="post">
-                                <label class="enter w-textarea textarea-full">
-                                    <textarea class="textarea-input form-control" name="content" id="commentContent" placeholder="文明上网，理性发言" style="height: 72px;"></textarea>
-                                    <input type="hidden" name="doc_id" id="doc_id" value="{{.DocumentId}}">
-                                </label>
-                                <div class="pull-right">
-                                    <button class="btn btn-success btn-sm" type="submit" id="btnSubmitComment" data-loading-text="提交中...">提交评论</button>
-                                </div>
-                            </form>
-                        </div>
-                    </div>
-                    {{end}}
-
-                    <!-- 返回顶部 -->
-=======
->>>>>>> cf628f06
                     <div class="jump-top">
                         <a href="javascript:;" class="view-backtop"><i class="fa fa-arrow-up" aria-hidden="true"></i></a>
                     </div>
                 </div>
+
             </div>
         </div>
         <div class="manual-progress"><b class="progress-bar"></b></div>
@@ -247,11 +203,7 @@
                 <div class="form-group">
                     <label for="password" class="col-sm-2 control-label">{{i18n .Lang "doc.share_url"}}</label>
                     <div class="col-sm-10">
-<<<<<<< HEAD
-                        <input type="text" value="{{urlfor "DocumentController.Index" ":key" .Model.Identify}}" class="form-control" onmouseover="this.select()" title="项目地址">
-=======
                         <input type="text" value="{{urlfor "DocumentController.Index" ":key" .Model.Identify}}" class="form-control" onmouseover="this.select()" id="projectUrl" title="{{i18n .Lang "doc.share_url"}}">
->>>>>>> cf628f06
                     </div>
                     <div class="clearfix"></div>
                 </div>
@@ -280,11 +232,7 @@
                 <div class="form-group">
                     <label for="password" class="col-sm-2 control-label">{{i18n .Lang "doc.share_url"}}</label>
                     <div class="col-sm-10">
-<<<<<<< HEAD
-                        <input type="text" value="{{urlfor "DocumentController.Index" ":key" .Model.Identify}}" class="form-control" onmouseover="this.select()" title="项目地址">
-=======
                         <input type="text" value="{{urlfor "DocumentController.Index" ":key" .Model.Identify}}" class="form-control" onmouseover="this.select()" id="projectUrl" title="{{i18n .Lang "doc.share_url"}}">
->>>>>>> cf628f06
                     </div>
                     <div class="clearfix"></div>
                 </div>
@@ -298,7 +246,6 @@
 
 <script src="{{cdnjs "/static/jquery/1.12.4/jquery.min.js"}}"></script>
 <script src="{{cdnjs "/static/bootstrap/js/bootstrap.min.js"}}"></script>
-<script src="{{cdnjs "/static/js/bootstrap-paginator.min.js"}}"></script>
 <script src="{{cdnjs "/static/js/jquery.form.js"}}" type="text/javascript"></script>
 <script src="{{cdnjs "/static/layer/layer.js"}}" type="text/javascript"></script>
 <script src="{{cdnjs "/static/jstree/3.3.4/jstree.min.js"}}" type="text/javascript"></script>
@@ -310,18 +257,6 @@
 <script src="{{cdnjs "/static/js/custom-elements-builtin-0.6.5.min.js"}}" type="text/javascript"></script>
 <script src="{{cdnjs "/static/js/x-frame-bypass-1.0.2.js"}}" type="text/javascript"></script>
 <script type="text/javascript">
-if ({{.Page.TotalPage}} > 1) {
-    $("#page").bootstrapPaginator({
-        currentPage: '{{.Page.PageNo}}',
-        totalPages: '{{.Page.TotalPage}}',
-        bootstrapMajorVersion: 3,
-        size: "middle",
-        onPageClicked: function(e, originalEvent, type, page){
-            pageClicked(page, {{.DocumentId}});
-        }
-    });
-}
-
 $(function () {
     $("#searchList").on("click","a",function () {
         var id = $(this).attr("data-id");
